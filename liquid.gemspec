Gem::Specification.new do |s|
  s.name = %q{liquid}
<<<<<<< HEAD
  s.version = "2.2.0"
=======
  s.version = "2.2.1"
>>>>>>> 3d43efe2

  s.required_rubygems_version = Gem::Requirement.new(">= 0") if s.respond_to? :required_rubygems_version=
  s.authors = ["Tobias Luetke"]
  s.description = %q{A secure, non-evaling end user template engine with aesthetic markup.}
  s.email = %q{tobi@leetsoft.com}
  s.extra_rdoc_files = ["History.txt", "Manifest.txt", "README.md"]
  s.files = ["CHANGELOG", "History.txt", "MIT-LICENSE", "Manifest.txt", "README.md", "Rakefile", "lib/extras/liquid_view.rb", "lib/liquid.rb", "lib/liquid/block.rb", "lib/liquid/condition.rb", "lib/liquid/context.rb", "lib/liquid/document.rb", "lib/liquid/drop.rb", "lib/liquid/errors.rb", "lib/liquid/extensions.rb", "lib/liquid/file_system.rb", "lib/liquid/htmltags.rb", "lib/liquid/module_ex.rb", "lib/liquid/standardfilters.rb", "lib/liquid/strainer.rb", "lib/liquid/tag.rb", "lib/liquid/tags/assign.rb", "lib/liquid/tags/capture.rb", "lib/liquid/tags/case.rb", "lib/liquid/tags/comment.rb", "lib/liquid/tags/cycle.rb", "lib/liquid/tags/for.rb", "lib/liquid/tags/if.rb", "lib/liquid/tags/ifchanged.rb", "lib/liquid/tags/include.rb", "lib/liquid/tags/unless.rb", "lib/liquid/template.rb", "lib/liquid/variable.rb"]
  s.has_rdoc = true
  s.homepage = %q{http://www.liquidmarkup.org}
  s.rdoc_options = ["--main", "README.md"]
  s.require_paths = ["lib"]
  s.rubyforge_project = %q{liquid}
  s.rubygems_version = %q{1.3.1}
  s.summary = %q{A secure, non-evaling end user template engine with aesthetic markup.}

  if s.respond_to? :specification_version then
    current_version = Gem::Specification::CURRENT_SPECIFICATION_VERSION
    s.specification_version = 2

    if Gem::Version.new(Gem::RubyGemsVersion) >= Gem::Version.new('1.2.0') then
    else
    end
  else
  end
end<|MERGE_RESOLUTION|>--- conflicted
+++ resolved
@@ -1,10 +1,6 @@
 Gem::Specification.new do |s|
   s.name = %q{liquid}
-<<<<<<< HEAD
-  s.version = "2.2.0"
-=======
   s.version = "2.2.1"
->>>>>>> 3d43efe2
 
   s.required_rubygems_version = Gem::Requirement.new(">= 0") if s.respond_to? :required_rubygems_version=
   s.authors = ["Tobias Luetke"]
