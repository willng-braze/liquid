<!DOCTYPE html>
<html>
  <head>
    <title>{% if page.title %}{{ page.title }} – {% endif %}{{ site.data.site.title }}</title>

    <meta charset="utf-8">
    <meta http-equiv="X-UA-Compatible" content="IE=edge">
    <meta name="viewport" content="width=device-width, initial-scale=1">
    <meta name="description" content="{% if page.excerpt %}{{ page.excerpt | strip_html | strip_newlines | truncate: 160 }}{% else %}{{ site.data.site.description }}{% endif %}">

    <link rel="stylesheet" href="{{ '/css/main.css' | prepend: site.baseurl }}">
    <link href='http://fonts.googleapis.com/css?family=Droid+Sans:400,700' rel='stylesheet' type='text/css'>
    <link rel="stylesheet" href="//maxcdn.bootstrapcdn.com/font-awesome/4.3.0/css/font-awesome.min.css">
    <link rel="canonical" href="{{ page.url | replace:'index.html','' | prepend: site.baseurl | prepend: site.url }}">
    <link rel="alternate" type="application/rss+xml" title="{{ site.title }}" href="{{ "/feed.xml" | prepend: site.baseurl | prepend: site.url }}" />
  </head>

  <body>
    <div class="sidebar">
      <div class="sidebar--logo">
        <a href="/">Liquid</a>
      </div>
      <nav class="sidebar--nav">

        <!-- Basics -->
        <ul class="section">
          <li>
            <h3 class="section__header">Basics</h3>
            <ul class="section__links">
              {% for doc in site.pages %}
                {% if doc.type == "basics" %}
                  {% unless doc.path contains "index.html" %}
                  <li>
                    <a href="/{{ doc.type }}/{{ doc.title | slugify }}" class="section__link">{{ doc.title }}</a>
                  </li>
                  {% endunless %}
                {% endif %}
              {% endfor %}
            </ul>
          </li>
        </ul>

        <!-- Tags -->
        <ul class="section">
          <li>
            <h3 class="section__header">Tags</h3>
            <ul class="section__links">
              {% for doc in site.pages %}
                {% if doc.type == "tags" %}
                  {% unless doc.path contains "index.html" %}
                  <li>
                    <a href="/{{ doc.type }}/{{ doc.title | slugify }}" class="section__link">{{ doc.title }}</a>
                  </li>
                  {% endunless %}
                {% endif %}
              {% endfor %}
            </ul>
          </li>
        </ul>

        <!-- Filters -->
        <ul class="section">
          <li>
            <h3 class="section__header">Filters</h3>
            <ul class="section__links">
              {% for doc in site.pages %}
                {% if doc.type == "filters" %}
<<<<<<< HEAD
                  {% capture doc_url %}/docs/{{ doc.type }}/{{ doc.title | slugify }}/{% endcapture %}
                  <li>
                    <a href="{{ doc_url }}" class="section__link {% if doc_url == page.url %}section__link--is-active{% endif %}">{{ doc.title }}</a>
=======
                  {% unless doc.path contains "index.html" %}
                  <li>
                    <a href="/{{ doc.type }}/{{ doc.title | slugify }}" class="section__link">{{ doc.title }}</a>
>>>>>>> a55d6386
                  </li>
                  {% endunless %}
                {% endif %}
              {% endfor %}
            </ul>
          </li>
        </ul>

      </nav>
    </div>

    <div class="content__area">
      <div class="content__list">
        <h1>{{ page.title }}</h1>
        {{ content }}
      </div>
    </div>

  </body>
</html><|MERGE_RESOLUTION|>--- conflicted
+++ resolved
@@ -65,15 +65,9 @@
             <ul class="section__links">
               {% for doc in site.pages %}
                 {% if doc.type == "filters" %}
-<<<<<<< HEAD
-                  {% capture doc_url %}/docs/{{ doc.type }}/{{ doc.title | slugify }}/{% endcapture %}
-                  <li>
-                    <a href="{{ doc_url }}" class="section__link {% if doc_url == page.url %}section__link--is-active{% endif %}">{{ doc.title }}</a>
-=======
                   {% unless doc.path contains "index.html" %}
                   <li>
                     <a href="/{{ doc.type }}/{{ doc.title | slugify }}" class="section__link">{{ doc.title }}</a>
->>>>>>> a55d6386
                   </li>
                   {% endunless %}
                 {% endif %}
