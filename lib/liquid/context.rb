--- conflicted
+++ resolved
@@ -191,23 +191,12 @@
     def find_variable(key, raise_on_not_found: true)
       # This was changed from find() to find_index() because this is a very hot
       # path and find_index() is optimized in MRI to reduce object allocation
-<<<<<<< HEAD
       scope = (index = @scopes.find_index { |s| s.key?(key) }) && @scopes[index]
       scope ||= (index = @environments.find_index { |s| s.key?(key) || !s.default_proc.nil? }) && @environments[index]
+      scope ||= (index = @static_environments.find_index { |s| s.key?(key) }) && @environments[index]
       scope ||= {}
 
       variable = lookup_and_evaluate(scope, key, raise_on_not_found: raise_on_not_found).to_liquid
-=======
-      index = @scopes.find_index { |s| s.key?(key) }
-
-      variable = if index
-        lookup_and_evaluate(@scopes[index], key, raise_on_not_found: raise_on_not_found)
-      else
-        try_variable_find_in_environments(key, raise_on_not_found: raise_on_not_found)
-      end
-
-      variable = variable.to_liquid
->>>>>>> 34083c96
       variable.context = self if variable.respond_to?(:context=)
 
       variable
@@ -234,22 +223,6 @@
     private
 
     attr_reader :base_scope_depth
-
-    def try_variable_find_in_environments(key, raise_on_not_found:)
-      @environments.each do |environment|
-        found_variable = lookup_and_evaluate(environment, key, raise_on_not_found: raise_on_not_found)
-        if !found_variable.nil? || @strict_variables && raise_on_not_found
-          return found_variable
-        end
-      end
-      @static_environments.each do |environment|
-        found_variable = lookup_and_evaluate(environment, key, raise_on_not_found: raise_on_not_found)
-        if !found_variable.nil? || @strict_variables && raise_on_not_found
-          return found_variable
-        end
-      end
-      nil
-    end
 
     def check_overflow
       raise StackLevelError, "Nesting too deep".freeze if overflow?
