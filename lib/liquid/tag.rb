module Liquid
  class Tag
    attr_accessor :nodelist

    def initialize(tag_name, markup, tokens)
      @tag_name   = tag_name
      @markup     = markup
      parse(tokens)
    end

    def parse(tokens)
    end

    def name
      self.class.name.downcase
    end

    def render(context)
      ''
    end

    def blank?
      @blank || true
    end
  end # Tag
<<<<<<< HEAD
end # Tag
=======

end # Liquid
>>>>>>> 5c5e7de3
<|MERGE_RESOLUTION|>--- conflicted
+++ resolved
@@ -23,9 +23,4 @@
       @blank || true
     end
   end # Tag
-<<<<<<< HEAD
-end # Tag
-=======
-
-end # Liquid
->>>>>>> 5c5e7de3
+end # Liquid