# frozen_string_literal: true

require 'cgi'
require 'bigdecimal'

module Liquid
  module StandardFilters
    HTML_ESCAPE = {
      '&' => '&amp;',
      '>' => '&gt;',
      '<' => '&lt;',
      '"' => '&quot;',
      "'" => '&#39;',
    }.freeze
    HTML_ESCAPE_ONCE_REGEXP = /["><']|&(?!([a-zA-Z]+|(#\d+));)/
    STRIP_HTML_BLOCKS = Regexp.union(
      %r{<script.*?</script>}m,
      /<!--.*?-->/m,
      %r{<style.*?</style>}m
    )
    STRIP_HTML_TAGS = /<.*?>/m

    # Return the size of an array or of an string
    def size(input)
      input.respond_to?(:size) ? input.size : 0
    end

    # convert an input string to DOWNCASE
    def downcase(input)
      input.to_s.downcase
    end

    # convert an input string to UPCASE
    def upcase(input)
      input.to_s.upcase
    end

    # capitalize words in the input centence
    def capitalize(input)
      input.to_s.capitalize
    end

    def escape(input)
      CGI.escapeHTML(input.to_s).untaint unless input.nil?
    end
    alias_method :h, :escape

    def escape_once(input)
      input.to_s.gsub(HTML_ESCAPE_ONCE_REGEXP, HTML_ESCAPE)
    end

    def url_encode(input)
      CGI.escape(input.to_s) unless input.nil?
    end

    def url_decode(input)
      return if input.nil?

      result = CGI.unescape(input.to_s)
      raise Liquid::ArgumentError, "invalid byte sequence in #{result.encoding}" unless result.valid_encoding?

      result
    end

    def slice(input, offset, length = nil)
      offset = Utils.to_integer(offset)
      length = length ? Utils.to_integer(length) : 1

      if input.is_a?(Array)
        input.slice(offset, length) || []
      else
        input.to_s.slice(offset, length) || ''
      end
    end

    # Truncate a string down to x characters
    def truncate(input, length = 50, truncate_string = "...")
      return if input.nil?
      input_str = input.to_s
      length = Utils.to_integer(length)
      truncate_string_str = truncate_string.to_s
      l = length - truncate_string_str.length
      l = 0 if l < 0
      input_str.length > length ? input_str[0...l].concat(truncate_string_str) : input_str
    end

    def truncatewords(input, words = 15, truncate_string = "...")
      return if input.nil?
      wordlist = input.to_s.split
      words = Utils.to_integer(words)
      l = words - 1
      l = 0 if l < 0
      wordlist.length > l ? wordlist[0..l].join(" ").concat(truncate_string.to_s) : input
    end

    # Split input string into an array of substrings separated by given pattern.
    #
    # Example:
    #   <div class="summary">{{ post | split '//' | first }}</div>
    #
    def split(input, pattern)
      input.to_s.split(pattern.to_s)
    end

    def strip(input)
      input.to_s.strip
    end

    def lstrip(input)
      input.to_s.lstrip
    end

    def rstrip(input)
      input.to_s.rstrip
    end

    def strip_html(input)
      empty = ''
      result = input.to_s.gsub(STRIP_HTML_BLOCKS, empty)
      result.gsub!(STRIP_HTML_TAGS, empty)
      result
    end

    # Remove all newlines from the string
    def strip_newlines(input)
      input.to_s.gsub(/\r?\n/, '')
    end

    # Join elements of the array with certain character between them
    def join(input, glue = ' ')
      InputIterator.new(input).join(glue)
    end

    # Sort elements of the array
    # provide optional property with which to sort an array of hashes or drops
    def sort(input, property = nil)
      ary = InputIterator.new(input)

      return [] if ary.empty?

      if property.nil?
        ary.sort do |a, b|
          nil_safe_compare(a, b)
        end
      elsif ary.all? { |el| el.respond_to?(:[]) }
        begin
          ary.sort { |a, b| nil_safe_compare(a[property], b[property]) }
        rescue TypeError
          raise_property_error(property)
        end
      end
    end

    # Sort elements of an array ignoring case if strings
    # provide optional property with which to sort an array of hashes or drops
    def sort_natural(input, property = nil)
      ary = InputIterator.new(input)

      return [] if ary.empty?

      if property.nil?
        ary.sort do |a, b|
          nil_safe_casecmp(a, b)
        end
      elsif ary.all? { |el| el.respond_to?(:[]) }
        begin
          ary.sort { |a, b| nil_safe_casecmp(a[property], b[property]) }
        rescue TypeError
          raise_property_error(property)
        end
      end
    end

    # Filter the elements of an array to those with a certain property value.
    # By default the target is any truthy value.
    def where(input, property, target_value = nil)
      ary = InputIterator.new(input)

      if ary.empty?
        []
      elsif ary.first.respond_to?(:[]) && target_value.nil?
        begin
          ary.select { |item| item[property] }
        rescue TypeError
          raise_property_error(property)
        end
      elsif ary.first.respond_to?(:[])
        begin
          ary.select { |item| item[property] == target_value }
        rescue TypeError
          raise_property_error(property)
        end
      end
    end

    # Remove duplicate elements from an array
    # provide optional property with which to determine uniqueness
    def uniq(input, property = nil)
      ary = InputIterator.new(input)

      if property.nil?
        ary.uniq
      elsif ary.empty? # The next two cases assume a non-empty array.
        []
      elsif ary.first.respond_to?(:[])
        begin
          ary.uniq { |a| a[property] }
        rescue TypeError
          raise_property_error(property)
        end
      end
    end

    # Reverse the elements of an array
    def reverse(input)
      ary = InputIterator.new(input)
      ary.reverse
    end

    # map/collect on a given property
    def map(input, property)
      InputIterator.new(input).map do |e|
        e = e.call if e.is_a?(Proc)

        if property == "to_liquid"
          e
        elsif e.respond_to?(:[])
          r = e[property]
          r.is_a?(Proc) ? r.call : r
        end
      end
    rescue TypeError
      raise_property_error(property)
    end

    # Remove nils within an array
    # provide optional property with which to check for nil
    def compact(input, property = nil)
      ary = InputIterator.new(input)

      if property.nil?
        ary.compact
      elsif ary.empty? # The next two cases assume a non-empty array.
        []
      elsif ary.first.respond_to?(:[])
        begin
          ary.reject { |a| a[property].nil? }
        rescue TypeError
          raise_property_error(property)
        end
      end
    end

    # Replace occurrences of a string with another
    def replace(input, string, replacement = '')
      input.to_s.gsub(string.to_s, replacement.to_s)
    end

    # Replace the first occurrences of a string with another
    def replace_first(input, string, replacement = '')
      input.to_s.sub(string.to_s, replacement.to_s)
    end

    # remove a substring
    def remove(input, string)
      input.to_s.gsub(string.to_s, '')
    end

    # remove the first occurrences of a substring
    def remove_first(input, string)
      input.to_s.sub(string.to_s, '')
    end

    # add one string to another
    def append(input, string)
      input.to_s + string.to_s
    end

    def concat(input, array)
      unless array.respond_to?(:to_ary)
        raise ArgumentError, "concat filter requires an array argument"
      end
      InputIterator.new(input).concat(array)
    end

    # prepend a string to another
    def prepend(input, string)
      string.to_s + input.to_s
    end

    # Add <br /> tags in front of all newlines in input string
    def newline_to_br(input)
      input.to_s.gsub(/\n/, "<br />\n")
    end

    # Reformat a date using Ruby's core Time#strftime( string ) -> string
    #
    #   %a - The abbreviated weekday name (``Sun'')
    #   %A - The  full  weekday  name (``Sunday'')
    #   %b - The abbreviated month name (``Jan'')
    #   %B - The  full  month  name (``January'')
    #   %c - The preferred local date and time representation
    #   %d - Day of the month (01..31)
    #   %H - Hour of the day, 24-hour clock (00..23)
    #   %I - Hour of the day, 12-hour clock (01..12)
    #   %j - Day of the year (001..366)
    #   %m - Month of the year (01..12)
    #   %M - Minute of the hour (00..59)
    #   %p - Meridian indicator (``AM''  or  ``PM'')
    #   %s - Number of seconds since 1970-01-01 00:00:00 UTC.
    #   %S - Second of the minute (00..60)
    #   %U - Week  number  of the current year,
    #           starting with the first Sunday as the first
    #           day of the first week (00..53)
    #   %W - Week  number  of the current year,
    #           starting with the first Monday as the first
    #           day of the first week (00..53)
    #   %w - Day of the week (Sunday is 0, 0..6)
    #   %x - Preferred representation for the date alone, no time
    #   %X - Preferred representation for the time alone, no date
    #   %y - Year without a century (00..99)
    #   %Y - Year with century
    #   %Z - Time zone name
    #   %% - Literal ``%'' character
    #
    #   See also: http://www.ruby-doc.org/core/Time.html#method-i-strftime
    def date(input, format)
      return input if format.to_s.empty?

      return input unless (date = Utils.to_date(input))

      date.strftime(format.to_s)
    end

    # Get the first element of the passed in array
    #
    # Example:
    #    {{ product.images | first | to_img }}
    #
    def first(array)
      array.first if array.respond_to?(:first)
    end

    # Get the last element of the passed in array
    #
    # Example:
    #    {{ product.images | last | to_img }}
    #
    def last(array)
      array.last if array.respond_to?(:last)
    end

    # absolute value
    def abs(input)
      result = Utils.to_number(input).abs
      result.is_a?(BigDecimal) ? result.to_f : result
    end

    # addition
    def plus(input, operand)
      apply_operation(input, operand, :+)
    end

    # subtraction
    def minus(input, operand)
      apply_operation(input, operand, :-)
    end

    # multiplication
    def times(input, operand)
      apply_operation(input, operand, :*)
    end

    # division
    def divided_by(input, operand)
      apply_operation(input, operand, :/)
    rescue ::ZeroDivisionError => e
      raise Liquid::ZeroDivisionError, e.message
    end

    def modulo(input, operand)
      apply_operation(input, operand, :%)
    rescue ::ZeroDivisionError => e
      raise Liquid::ZeroDivisionError, e.message
    end

    def round(input, n = 0)
      result = Utils.to_number(input).round(Utils.to_number(n))
      result = result.to_f if result.is_a?(BigDecimal)
      result = result.to_i if n == 0
      result
    rescue ::FloatDomainError => e
      raise Liquid::FloatDomainError, e.message
    end

    def ceil(input)
      Utils.to_number(input).ceil.to_i
    rescue ::FloatDomainError => e
      raise Liquid::FloatDomainError, e.message
    end

    def floor(input)
      Utils.to_number(input).floor.to_i
    rescue ::FloatDomainError => e
      raise Liquid::FloatDomainError, e.message
    end

    def at_least(input, n)
      min_value = Utils.to_number(n)

      result = Utils.to_number(input)
      result = min_value if min_value > result
      result.is_a?(BigDecimal) ? result.to_f : result
    end

    def at_most(input, n)
      max_value = Utils.to_number(n)

      result = Utils.to_number(input)
      result = max_value if max_value < result
      result.is_a?(BigDecimal) ? result.to_f : result
    end

<<<<<<< HEAD
    def default(input, default_value = ''.freeze, allow_false: false)
      if (allow_false ? input.nil? : !input) || input.respond_to?(:empty?) && input.empty?
=======
    def default(input, default_value = '')
      if !input || input.respond_to?(:empty?) && input.empty?
        Usage.increment("default_filter_received_false_value") if input == false # See https://github.com/Shopify/liquid/issues/1127
>>>>>>> 1aa7d3d2
        default_value
      else
        input
      end
    end

    private

    def raise_property_error(property)
      raise Liquid::ArgumentError, "cannot select the property '#{property}'"
    end

    def apply_operation(input, operand, operation)
      result = Utils.to_number(input).send(operation, Utils.to_number(operand))
      result.is_a?(BigDecimal) ? result.to_f : result
    end

    def nil_safe_compare(a, b)
      if !a.nil? && !b.nil?
        a <=> b
      else
        a.nil? ? 1 : -1
      end
    end

    def nil_safe_casecmp(a, b)
      if !a.nil? && !b.nil?
        a.to_s.casecmp(b.to_s)
      else
        a.nil? ? 1 : -1
      end
    end

    class InputIterator
      include Enumerable

      def initialize(input)
        @input = if input.is_a?(Array)
          input.flatten
        elsif input.is_a?(Hash)
          [input]
        elsif input.is_a?(Enumerable)
          input
        else
          Array(input)
        end
      end

      def join(glue)
        to_a.join(glue.to_s)
      end

      def concat(args)
        to_a.concat(args)
      end

      def reverse
        reverse_each.to_a
      end

      def uniq(&block)
        to_a.uniq(&block)
      end

      def compact
        to_a.compact
      end

      def empty?
        @input.each { return false }
        true
      end

      def each
        @input.each do |e|
          yield(e.respond_to?(:to_liquid) ? e.to_liquid : e)
        end
      end
    end
  end

  Template.register_filter(StandardFilters)
end<|MERGE_RESOLUTION|>--- conflicted
+++ resolved
@@ -421,14 +421,8 @@
       result.is_a?(BigDecimal) ? result.to_f : result
     end
 
-<<<<<<< HEAD
     def default(input, default_value = ''.freeze, allow_false: false)
       if (allow_false ? input.nil? : !input) || input.respond_to?(:empty?) && input.empty?
-=======
-    def default(input, default_value = '')
-      if !input || input.respond_to?(:empty?) && input.empty?
-        Usage.increment("default_filter_received_false_value") if input == false # See https://github.com/Shopify/liquid/issues/1127
->>>>>>> 1aa7d3d2
         default_value
       else
         input
