# frozen_string_literal: true

module Liquid
  class BlockBody
    LIQUID_TAG_TOKEN = /\A\s*(\w+)\s*(.*?)\z/o
    FULL_TOKEN = /\A#{TAG_START}#{WHITESPACE_CONTROL}?(\s*)(\w+)(\s*)(.*?)#{WHITESPACE_CONTROL}?#{TAG_END}\z/om
    CONTENT_OF_VARIABLE = /\A#{VARIABLE_START}#{WHITESPACE_CONTROL}?(.*?)#{WHITESPACE_CONTROL}?#{VARIABLE_END}\z/om
    WHITESPACE_OR_NOTHING = /\A\s*\z/
    TAG_START_STRING = "{%"
    VAR_START_STRING = "{{"

    attr_reader :nodelist

    def initialize
      @nodelist = []
      @blank = true
    end

    def parse(tokenizer, parse_context, &block)
      parse_context.line_number = tokenizer.line_number

      if tokenizer.for_liquid_tag
        parse_for_liquid_tag(tokenizer, parse_context, &block)
      else
        parse_for_document(tokenizer, parse_context, &block)
      end
    end

    private def parse_for_liquid_tag(tokenizer, parse_context)
<<<<<<< HEAD
      while token = tokenizer.shift
        unless token.empty? || token =~ WHITESPACE_OR_NOTHING
          unless token =~ LIQUID_TAG_TOKEN
=======
      while (token = tokenizer.shift)
        unless token.empty? || token =~ WhitespaceOrNothing
          unless token =~ LiquidTagToken
>>>>>>> b667bcb4
            # line isn't empty but didn't match tag syntax, yield and let the
            # caller raise a syntax error
            return yield token, token
          end
          tag_name = Regexp.last_match(1)
          markup = Regexp.last_match(2)
          unless (tag = registered_tags[tag_name])
            # end parsing if we reach an unknown tag and let the caller decide
            # determine how to proceed
            return yield tag_name, markup
          end
          new_tag = tag.parse(tag_name, markup, tokenizer, parse_context)
          @blank &&= new_tag.blank?
          @nodelist << new_tag
        end
        parse_context.line_number = tokenizer.line_number
      end

      yield nil, nil
    end

    private def parse_for_document(tokenizer, parse_context, &block)
      while (token = tokenizer.shift)
        next if token.empty?
        case
        when token.start_with?(TAG_START_STRING)
          whitespace_handler(token, parse_context)
          unless token =~ FULL_TOKEN
            raise_missing_tag_terminator(token, parse_context)
          end
          tag_name = Regexp.last_match(2)
          markup = Regexp.last_match(4)

          if parse_context.line_number
            # newlines inside the tag should increase the line number,
            # particularly important for multiline {% liquid %} tags
            parse_context.line_number += Regexp.last_match(1).count("\n") + Regexp.last_match(3).count("\n")
          end

          if tag_name == 'liquid'
            liquid_tag_tokenizer = Tokenizer.new(markup, line_number: parse_context.line_number, for_liquid_tag: true)
            next parse_for_liquid_tag(liquid_tag_tokenizer, parse_context, &block)
          end

          unless (tag = registered_tags[tag_name])
            # end parsing if we reach an unknown tag and let the caller decide
            # determine how to proceed
            return yield tag_name, markup
          end
          new_tag = tag.parse(tag_name, markup, tokenizer, parse_context)
          @blank &&= new_tag.blank?
          @nodelist << new_tag
        when token.start_with?(VAR_START_STRING)
          whitespace_handler(token, parse_context)
          @nodelist << create_variable(token, parse_context)
          @blank = false
        else
          if parse_context.trim_whitespace
            token.lstrip!
          end
          parse_context.trim_whitespace = false
          @nodelist << token
          @blank &&= !!(token =~ WHITESPACE_OR_NOTHING)
        end
        parse_context.line_number = tokenizer.line_number
      end

      yield nil, nil
    end

    def whitespace_handler(token, parse_context)
      if token[2] == WHITESPACE_CONTROL
        previous_token = @nodelist.last
        if previous_token.is_a?(String)
          previous_token.rstrip!
        end
      end
      parse_context.trim_whitespace = (token[-3] == WHITESPACE_CONTROL)
    end

    def blank?
      @blank
    end

    def render(context)
      render_to_output_buffer(context, +'')
    end

    def render_to_output_buffer(context, output)
      context.resource_limits.render_score += @nodelist.length

      idx = 0
      while (node = @nodelist[idx])
        previous_output_size = output.bytesize

        case node
        when String
          output << node
        when Variable
          render_node(context, output, node)
        when Block
          render_node(context, node.blank? ? +'' : output, node)
          break if context.interrupt? # might have happened in a for-block
        when Continue, Break
          # If we get an Interrupt that means the block must stop processing. An
          # Interrupt is any command that stops block execution such as {% break %}
          # or {% continue %}
          context.push_interrupt(node.interrupt)
          break
        else # Other non-Block tags
          render_node(context, output, node)
          break if context.interrupt? # might have happened through an include
        end
        idx += 1

        raise_if_resource_limits_reached(context, output.bytesize - previous_output_size)
      end

      output
    end

    private

    def render_node(context, output, node)
      node.render_to_output_buffer(context, output)
    rescue UndefinedVariable, UndefinedDropMethod, UndefinedFilter => e
      context.handle_error(e, node.line_number)
    rescue ::StandardError => e
      line_number = node.is_a?(String) ? nil : node.line_number
      output << context.handle_error(e, line_number)
    end

    def raise_if_resource_limits_reached(context, length)
      context.resource_limits.render_length += length
      return unless context.resource_limits.reached?
      raise MemoryError, "Memory limits exceeded"
    end

    def create_variable(token, parse_context)
      token.scan(CONTENT_OF_VARIABLE) do |content|
        markup = content.first
        return Variable.new(markup, parse_context)
      end
      raise_missing_variable_terminator(token, parse_context)
    end

    def raise_missing_tag_terminator(token, parse_context)
      raise SyntaxError, parse_context.locale.t("errors.syntax.tag_termination", token: token, tag_end: TAG_END.inspect)
    end

    def raise_missing_variable_terminator(token, parse_context)
      raise SyntaxError, parse_context.locale.t("errors.syntax.variable_termination", token: token, tag_end: VARIABLE_END.inspect)
    end

    def registered_tags
      Template.tags
    end
  end
end<|MERGE_RESOLUTION|>--- conflicted
+++ resolved
@@ -27,15 +27,9 @@
     end
 
     private def parse_for_liquid_tag(tokenizer, parse_context)
-<<<<<<< HEAD
-      while token = tokenizer.shift
+      while (token = tokenizer.shift)
         unless token.empty? || token =~ WHITESPACE_OR_NOTHING
           unless token =~ LIQUID_TAG_TOKEN
-=======
-      while (token = tokenizer.shift)
-        unless token.empty? || token =~ WhitespaceOrNothing
-          unless token =~ LiquidTagToken
->>>>>>> b667bcb4
             # line isn't empty but didn't match tag syntax, yield and let the
             # caller raise a syntax error
             return yield token, token
