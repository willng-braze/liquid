--- conflicted
+++ resolved
@@ -2,21 +2,12 @@
 
 module Liquid
   class BlockBody
-<<<<<<< HEAD
-    LIQUID_TAG_TOKEN = /\A\s*(\w+)\s*(.*?)\z/o
-    FULL_TOKEN = /\A#{TAG_START}#{WHITESPACE_CONTROL}?(\s*)(\w+)(\s*)(.*?)#{WHITESPACE_CONTROL}?#{TAG_END}\z/om
-    CONTENT_OF_VARIABLE = /\A#{VARIABLE_START}#{WHITESPACE_CONTROL}?(.*?)#{WHITESPACE_CONTROL}?#{VARIABLE_END}\z/om
+    LIQUID_TAG_TOKEN      = /\A\s*(\w+)\s*(.*?)\z/o
+    FULL_TOKEN            = /\A#{TAG_START}#{WHITESPACE_CONTROL}?(\s*)(\w+)(\s*)(.*?)#{WHITESPACE_CONTROL}?#{TAG_END}\z/om
+    CONTENT_OF_VARIABLE   = /\A#{VARIABLE_START}#{WHITESPACE_CONTROL}?(.*?)#{WHITESPACE_CONTROL}?#{VARIABLE_END}\z/om
     WHITESPACE_OR_NOTHING = /\A\s*\z/
-    TAG_START_STRING = "{%"
-    VAR_START_STRING = "{{"
-=======
-    LiquidTagToken      = /\A\s*(\w+)\s*(.*?)\z/o
-    FullToken           = /\A#{TagStart}#{WhitespaceControl}?(\s*)(\w+)(\s*)(.*?)#{WhitespaceControl}?#{TagEnd}\z/om
-    ContentOfVariable   = /\A#{VariableStart}#{WhitespaceControl}?(.*?)#{WhitespaceControl}?#{VariableEnd}\z/om
-    WhitespaceOrNothing = /\A\s*\z/
-    TAGSTART            = "{%"
-    VARSTART            = "{{"
->>>>>>> e83b1e41
+    TAG_START_STRING      = "{%"
+    VAR_START_STRING      = "{{"
 
     attr_reader :nodelist
 
