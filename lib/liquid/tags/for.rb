--- conflicted
+++ resolved
@@ -87,19 +87,11 @@
     protected
 
     def lax_parse(markup)
-<<<<<<< HEAD
       if markup =~ SYNTAX
-        @variable_name = Regexp.last_match(1)
+        @variable_name  = Regexp.last_match(1)
         collection_name = Regexp.last_match(2)
-        @reversed = !!Regexp.last_match(3)
-        @name = "#{@variable_name}-#{collection_name}"
-=======
-      if markup =~ Syntax
-        @variable_name   = Regexp.last_match(1)
-        collection_name  = Regexp.last_match(2)
-        @reversed        = !!Regexp.last_match(3)
-        @name            = "#{@variable_name}-#{collection_name}"
->>>>>>> e83b1e41
+        @reversed       = !!Regexp.last_match(3)
+        @name           = "#{@variable_name}-#{collection_name}"
         @collection_name = Expression.parse(collection_name)
         markup.scan(TAG_ATTRIBUTES) do |key, value|
           set_attribute(key, value)
