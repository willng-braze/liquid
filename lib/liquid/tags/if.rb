--- conflicted
+++ resolved
@@ -17,16 +17,11 @@
     def initialize(tag_name, markup, options)
       super
       @blocks = []
-<<<<<<< HEAD
-      push_block('if', markup)
+      push_block('if'.freeze, markup)
     end
 
     def nodelist
       @blocks.map(&:attachment).flatten
-=======
-      push_block('if'.freeze, markup)
-      super
->>>>>>> 44f29a87
     end
 
     def unknown_tag(tag, markup, tokens)
