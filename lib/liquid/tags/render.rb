module Liquid
  class Render < Tag
    SYNTAX = /(#{QuotedString})#{QuotedFragment}*/o

    attr_reader :template_name_expr, :attributes

    def initialize(tag_name, markup, options)
      super

<<<<<<< HEAD
      raise SyntaxError, options[:locale].t("errors.syntax.render".freeze) unless markup =~ Syntax
=======
      raise SyntaxError.new(options[:locale].t("errors.syntax.render".freeze)) unless markup =~ SYNTAX
>>>>>>> c34f7c9b

      template_name = Regexp.last_match(1)

      @template_name_expr = Expression.parse(template_name)

      @attributes = {}
      markup.scan(TagAttributes) do |key, value|
        @attributes[key] = Expression.parse(value)
      end
    end

    def render_to_output_buffer(context, output)
      # Though we evaluate this here we will only ever parse it as a string literal.
      template_name = context.evaluate(@template_name_expr)
      raise ArgumentError, options[:locale].t("errors.argument.include") unless template_name

      partial = PartialCache.load(
        template_name,
        context: context,
        parse_context: parse_context
      )

      inner_context = context.new_isolated_subcontext
      inner_context.template_name = template_name
      inner_context.partial = true
      @attributes.each do |key, value|
        inner_context[key] = context.evaluate(value)
      end
      partial.render_to_output_buffer(inner_context, output)

      output
    end

    class ParseTreeVisitor < Liquid::ParseTreeVisitor
      def children
        [
          @node.template_name_expr,
        ] + @node.attributes.values
      end
    end
  end

  Template.register_tag('render'.freeze, Render)
end<|MERGE_RESOLUTION|>--- conflicted
+++ resolved
@@ -7,11 +7,7 @@
     def initialize(tag_name, markup, options)
       super
 
-<<<<<<< HEAD
-      raise SyntaxError, options[:locale].t("errors.syntax.render".freeze) unless markup =~ Syntax
-=======
-      raise SyntaxError.new(options[:locale].t("errors.syntax.render".freeze)) unless markup =~ SYNTAX
->>>>>>> c34f7c9b
+      raise SyntaxError, options[:locale].t("errors.syntax.render".freeze) unless markup =~ SYNTAX
 
       template_name = Regexp.last_match(1)
 
