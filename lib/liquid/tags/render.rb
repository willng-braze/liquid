--- conflicted
+++ resolved
@@ -2,11 +2,7 @@
 
 module Liquid
   class Render < Tag
-<<<<<<< HEAD
-    SYNTAX = /(#{QUOTED_STRING})#{QUOTED_FRAGMENT}*/o
-=======
     SYNTAX = /(#{QuotedString}+)(\s+(?:with|for)\s+(#{QuotedFragment}+))?(\s+(?:as)\s+(#{VariableSegment}+))?/o
->>>>>>> e83b1e41
 
     disable_tags "include"
 
