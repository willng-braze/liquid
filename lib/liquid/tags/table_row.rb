# frozen_string_literal: true

module Liquid
  class TableRow < Block
    SYNTAX = /(\w+)\s+in\s+(#{QUOTED_FRAGMENT}+)/o

    attr_reader :variable_name, :collection_name, :attributes

    def initialize(tag_name, markup, options)
      super
<<<<<<< HEAD
      if markup =~ SYNTAX
        @variable_name = Regexp.last_match(1)
        @collection_name = Expression.parse(Regexp.last_match(2))
        @attributes = {}
        markup.scan(TAG_ATTRIBUTES) do |key, value|
=======
      if markup =~ Syntax
        @variable_name   = Regexp.last_match(1)
        @collection_name = Expression.parse(Regexp.last_match(2))
        @attributes      = {}
        markup.scan(TagAttributes) do |key, value|
>>>>>>> e83b1e41
          @attributes[key] = Expression.parse(value)
        end
      else
        raise SyntaxError, options[:locale].t("errors.syntax.table_row")
      end
    end

    def render_to_output_buffer(context, output)
      (collection = context.evaluate(@collection_name)) || (return '')

      from = @attributes.key?('offset') ? context.evaluate(@attributes['offset']).to_i : 0
      to   = @attributes.key?('limit')  ? from + context.evaluate(@attributes['limit']).to_i : nil

      collection = Utils.slice_collection(collection, from, to)
      length     = collection.length

      cols = context.evaluate(@attributes['cols']).to_i

      output << "<tr class=\"row1\">\n"
      context.stack do
        tablerowloop = Liquid::TablerowloopDrop.new(length, cols)
        context['tablerowloop'] = tablerowloop

        collection.each do |item|
          context[@variable_name] = item

          output << "<td class=\"col#{tablerowloop.col}\">"
          super
          output << '</td>'

          if tablerowloop.col_last && !tablerowloop.last
            output << "</tr>\n<tr class=\"row#{tablerowloop.row + 1}\">"
          end

          tablerowloop.send(:increment!)
        end
      end

      output << "</tr>\n"
      output
    end

    class ParseTreeVisitor < Liquid::ParseTreeVisitor
      def children
        super + @node.attributes.values + [@node.collection_name]
      end
    end
  end

  Template.register_tag('tablerow', TableRow)
end<|MERGE_RESOLUTION|>--- conflicted
+++ resolved
@@ -8,19 +8,11 @@
 
     def initialize(tag_name, markup, options)
       super
-<<<<<<< HEAD
       if markup =~ SYNTAX
-        @variable_name = Regexp.last_match(1)
-        @collection_name = Expression.parse(Regexp.last_match(2))
-        @attributes = {}
-        markup.scan(TAG_ATTRIBUTES) do |key, value|
-=======
-      if markup =~ Syntax
         @variable_name   = Regexp.last_match(1)
         @collection_name = Expression.parse(Regexp.last_match(2))
         @attributes      = {}
-        markup.scan(TagAttributes) do |key, value|
->>>>>>> e83b1e41
+        markup.scan(TAG_ATTRIBUTES) do |key, value|
           @attributes[key] = Expression.parse(value)
         end
       else
