# frozen_string_literal: true

module Liquid
  # Cycle is usually used within a loop to alternate between values, like colors or DOM classes.
  #
  #   {% for item in items %}
  #     <div class="{% cycle 'red', 'green', 'blue' %}"> {{ item }} </div>
  #   {% end %}
  #
  #    <div class="red"> Item one </div>
  #    <div class="green"> Item two </div>
  #    <div class="blue"> Item three </div>
  #    <div class="red"> Item four </div>
  #    <div class="green"> Item five</div>
  #
  class Cycle < Tag
    SIMPLE_SYNTAX = /\A#{QUOTED_FRAGMENT}+/o
    NAMED_SYNTAX  = /\A(#{QUOTED_FRAGMENT})\s*\:\s*(.*)/om

    attr_reader :variables

    def initialize(tag_name, markup, options)
      super
      case markup
      when NAMED_SYNTAX
        @variables = variables_from_string(Regexp.last_match(2))
<<<<<<< HEAD
        @name = Expression.parse(Regexp.last_match(1))
      when SIMPLE_SYNTAX
=======
        @name      = Expression.parse(Regexp.last_match(1))
      when SimpleSyntax
>>>>>>> e83b1e41
        @variables = variables_from_string(markup)
        @name      = @variables.to_s
      else
        raise SyntaxError, options[:locale].t("errors.syntax.cycle")
      end
    end

    def render_to_output_buffer(context, output)
      context.registers[:cycle] ||= {}

      key       = context.evaluate(@name)
      iteration = context.registers[:cycle][key].to_i

      val = context.evaluate(@variables[iteration])

      if val.is_a?(Array)
        val = val.join
      elsif !val.is_a?(String)
        val = val.to_s
      end

      output << val

      iteration += 1
      iteration = 0 if iteration >= @variables.size

      context.registers[:cycle][key] = iteration
      output
    end

    private

    def variables_from_string(markup)
      markup.split(',').collect do |var|
        var =~ /\s*(#{QUOTED_FRAGMENT})\s*/o
        Regexp.last_match(1) ? Expression.parse(Regexp.last_match(1)) : nil
      end.compact
    end

    class ParseTreeVisitor < Liquid::ParseTreeVisitor
      def children
        Array(@node.variables)
      end
    end
  end

  Template.register_tag('cycle', Cycle)
end<|MERGE_RESOLUTION|>--- conflicted
+++ resolved
@@ -24,13 +24,8 @@
       case markup
       when NAMED_SYNTAX
         @variables = variables_from_string(Regexp.last_match(2))
-<<<<<<< HEAD
-        @name = Expression.parse(Regexp.last_match(1))
+        @name      = Expression.parse(Regexp.last_match(1))
       when SIMPLE_SYNTAX
-=======
-        @name      = Expression.parse(Regexp.last_match(1))
-      when SimpleSyntax
->>>>>>> e83b1e41
         @variables = variables_from_string(markup)
         @name      = @variables.to_s
       else
