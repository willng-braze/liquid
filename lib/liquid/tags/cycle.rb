--- conflicted
+++ resolved
@@ -1,5 +1,4 @@
 module Liquid
-
   # Cycle is usually used within a loop to alternate between values, like colors or DOM classes.
   #
   #   {% for item in items %}
@@ -44,22 +43,17 @@
       end
     end
 
-<<<<<<< HEAD
     def blank?
       false
     end
 
-=======
->>>>>>> 37309678
     private
-
     def variables_from_string(markup)
       markup.split(',').collect do |var|
         var =~ /\s*(#{QuotedFragment})\s*/o
         $1 ? $1 : nil
       end.compact
     end
-
   end
 
   Template.register_tag('cycle', Cycle)
