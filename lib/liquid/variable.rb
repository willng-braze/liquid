# frozen_string_literal: true

module Liquid
  # Holds variables. Variables are only loaded "just in time"
  # and are not evaluated as part of the render stage
  #
  #   {{ monkey }}
  #   {{ user.name }}
  #
  # Variables can be combined with filters:
  #
  #   {{ user | link }}
  #
  class Variable
<<<<<<< HEAD
    FILTER_MARKUP_REGEX = /#{FILTER_SEPARATOR}\s*(.*)/om
    FILTER_PARSER = /(?:\s+|#{QUOTED_FRAGMENT}|#{ARGUMENT_SEPARATOR})+/o
    FILTER_ARGS_REGEX = /(?:#{FILTER_ARGUMENT_SEPARATOR}|#{ARGUMENT_SEPARATOR})\s*((?:\w+\s*\:\s*)?#{QUOTED_FRAGMENT})/o
    JUST_TAG_ATTRIBUTES = /\A#{TAG_ATTRIBUTES}\z/o
    MARKUP_WITH_QUOTED_FRAGMENT = /(#{QUOTED_FRAGMENT})(.*)/om
=======
    FilterMarkupRegex        = /#{FilterSeparator}\s*(.*)/om
    FilterParser             = /(?:\s+|#{QuotedFragment}|#{ArgumentSeparator})+/o
    FilterArgsRegex          = /(?:#{FilterArgumentSeparator}|#{ArgumentSeparator})\s*((?:\w+\s*\:\s*)?#{QuotedFragment})/o
    JustTagAttributes        = /\A#{TagAttributes}\z/o
    MarkupWithQuotedFragment = /(#{QuotedFragment})(.*)/om
>>>>>>> e83b1e41

    attr_accessor :filters, :name, :line_number
    attr_reader :parse_context
    alias_method :options, :parse_context

    include ParserSwitching

    def initialize(markup, parse_context)
      @markup        = markup
      @name          = nil
      @parse_context = parse_context
      @line_number   = parse_context.line_number

      parse_with_selected_parser(markup)
    end

    def raw
      @markup
    end

    def markup_context(markup)
      "in \"{{#{markup}}}\""
    end

    def lax_parse(markup)
      @filters = []
      return unless markup =~ MARKUP_WITH_QUOTED_FRAGMENT

      name_markup   = Regexp.last_match(1)
      filter_markup = Regexp.last_match(2)
<<<<<<< HEAD
      @name = Expression.parse(name_markup)
      if filter_markup =~ FILTER_MARKUP_REGEX
        filters = Regexp.last_match(1).scan(FILTER_PARSER)
=======
      @name         = Expression.parse(name_markup)
      if filter_markup =~ FilterMarkupRegex
        filters = Regexp.last_match(1).scan(FilterParser)
>>>>>>> e83b1e41
        filters.each do |f|
          next unless f =~ /\w+/
          filtername = Regexp.last_match(0)
          filterargs = f.scan(FILTER_ARGS_REGEX).flatten
          @filters << parse_filter_expressions(filtername, filterargs)
        end
      end
    end

    def strict_parse(markup)
      @filters = []
      p = Parser.new(markup)

      @name = Expression.parse(p.expression)
      while p.consume?(:pipe)
        filtername = p.consume(:id)
        filterargs = p.consume?(:colon) ? parse_filterargs(p) : []
        @filters << parse_filter_expressions(filtername, filterargs)
      end
      p.consume(:end_of_string)
    end

    def parse_filterargs(p)
      # first argument
      filterargs = [p.argument]
      # followed by comma separated others
      filterargs << p.argument while p.consume?(:comma)
      filterargs
    end

    def render(context)
      obj = @filters.inject(context.evaluate(@name)) do |output, (filter_name, filter_args, filter_kwargs)|
        filter_args = evaluate_filter_expressions(context, filter_args, filter_kwargs)
        context.invoke(filter_name, output, *filter_args)
      end

      obj = context.apply_global_filter(obj)
      taint_check(context, obj)
      obj
    end

    def render_to_output_buffer(context, output)
      obj = render(context)

      if obj.is_a?(Array)
        output << obj.join
      elsif obj.nil?
      else
        output << obj.to_s
      end

      output
    end

    def disabled?(_context)
      false
    end

    def disabled_tags
      []
    end

    private

    def parse_filter_expressions(filter_name, unparsed_args)
      filter_args  = []
      keyword_args = nil
      unparsed_args.each do |a|
<<<<<<< HEAD
        if (matches = a.match(JUST_TAG_ATTRIBUTES))
          keyword_args ||= {}
=======
        if (matches = a.match(JustTagAttributes))
          keyword_args           ||= {}
>>>>>>> e83b1e41
          keyword_args[matches[1]] = Expression.parse(matches[2])
        else
          filter_args << Expression.parse(a)
        end
      end
      result = [filter_name, filter_args]
      result << keyword_args if keyword_args
      result
    end

    def evaluate_filter_expressions(context, filter_args, filter_kwargs)
      parsed_args = filter_args.map { |expr| context.evaluate(expr) }
      if filter_kwargs
        parsed_kwargs = {}
        filter_kwargs.each do |key, expr|
          parsed_kwargs[key] = context.evaluate(expr)
        end
        parsed_args << parsed_kwargs
      end
      parsed_args
    end

    def taint_check(context, obj)
      return unless obj.tainted?
      return if Template.taint_mode == :lax

      @markup =~ QUOTED_FRAGMENT
      name = Regexp.last_match(0)

      error               = TaintedError.new("variable '#{name}' is tainted and was not escaped")
      error.line_number   = line_number
      error.template_name = context.template_name

      case Template.taint_mode
      when :warn
        context.warnings << error
      when :error
        raise error
      end
    end

    class ParseTreeVisitor < Liquid::ParseTreeVisitor
      def children
        [@node.name] + @node.filters.flatten
      end
    end
  end
end<|MERGE_RESOLUTION|>--- conflicted
+++ resolved
@@ -12,19 +12,11 @@
   #   {{ user | link }}
   #
   class Variable
-<<<<<<< HEAD
-    FILTER_MARKUP_REGEX = /#{FILTER_SEPARATOR}\s*(.*)/om
-    FILTER_PARSER = /(?:\s+|#{QUOTED_FRAGMENT}|#{ARGUMENT_SEPARATOR})+/o
-    FILTER_ARGS_REGEX = /(?:#{FILTER_ARGUMENT_SEPARATOR}|#{ARGUMENT_SEPARATOR})\s*((?:\w+\s*\:\s*)?#{QUOTED_FRAGMENT})/o
-    JUST_TAG_ATTRIBUTES = /\A#{TAG_ATTRIBUTES}\z/o
+    FILTER_MARKUP_REGEX         = /#{FILTER_SEPARATOR}\s*(.*)/om
+    FILTER_PARSER               = /(?:\s+|#{QUOTED_FRAGMENT}|#{ARGUMENT_SEPARATOR})+/o
+    FILTER_ARGS_REGEX .         = /(?:#{FILTER_ARGUMENT_SEPARATOR}|#{ARGUMENT_SEPARATOR})\s*((?:\w+\s*\:\s*)?#{QUOTED_FRAGMENT})/o
+    JUST_TAG_ATTRIBUTES         = /\A#{TAG_ATTRIBUTES}\z/o
     MARKUP_WITH_QUOTED_FRAGMENT = /(#{QUOTED_FRAGMENT})(.*)/om
-=======
-    FilterMarkupRegex        = /#{FilterSeparator}\s*(.*)/om
-    FilterParser             = /(?:\s+|#{QuotedFragment}|#{ArgumentSeparator})+/o
-    FilterArgsRegex          = /(?:#{FilterArgumentSeparator}|#{ArgumentSeparator})\s*((?:\w+\s*\:\s*)?#{QuotedFragment})/o
-    JustTagAttributes        = /\A#{TagAttributes}\z/o
-    MarkupWithQuotedFragment = /(#{QuotedFragment})(.*)/om
->>>>>>> e83b1e41
 
     attr_accessor :filters, :name, :line_number
     attr_reader :parse_context
@@ -55,15 +47,9 @@
 
       name_markup   = Regexp.last_match(1)
       filter_markup = Regexp.last_match(2)
-<<<<<<< HEAD
-      @name = Expression.parse(name_markup)
+      @name         = Expression.parse(name_markup)
       if filter_markup =~ FILTER_MARKUP_REGEX
         filters = Regexp.last_match(1).scan(FILTER_PARSER)
-=======
-      @name         = Expression.parse(name_markup)
-      if filter_markup =~ FilterMarkupRegex
-        filters = Regexp.last_match(1).scan(FilterParser)
->>>>>>> e83b1e41
         filters.each do |f|
           next unless f =~ /\w+/
           filtername = Regexp.last_match(0)
@@ -132,13 +118,8 @@
       filter_args  = []
       keyword_args = nil
       unparsed_args.each do |a|
-<<<<<<< HEAD
         if (matches = a.match(JUST_TAG_ATTRIBUTES))
-          keyword_args ||= {}
-=======
-        if (matches = a.match(JustTagAttributes))
           keyword_args           ||= {}
->>>>>>> e83b1e41
           keyword_args[matches[1]] = Expression.parse(matches[2])
         else
           filter_args << Expression.parse(a)
