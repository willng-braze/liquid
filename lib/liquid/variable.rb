--- conflicted
+++ resolved
@@ -25,13 +25,8 @@
           filters.each do |f|
             if matches = f.match(/\s*(\w+)(?:\s*#{FilterArgumentSeparator}(.*))?/)
               filtername = matches[1]
-<<<<<<< HEAD
-              filterargs = f.scan(/(?:#{FilterArgumentSeparator}|#{ArgumentSeparator})\s*(#{QuotedFragment})/o).flatten
+              filterargs = matches[2].to_s.scan(/(?:\A|#{ArgumentSeparator})\s*((?:\w+\s*\:\s*)?#{QuotedFragment})/o).flatten
               @filters << [filtername, filterargs]
-=======
-              filterargs = matches[2].to_s.scan(/(?:\A|#{ArgumentSeparator})\s*((?:\w+\s*\:\s*)?#{QuotedFragment})/o).flatten
-              @filters << [filtername.to_sym, filterargs]
->>>>>>> d706db3b
             end
           end
         end
