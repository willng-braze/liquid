--- conflicted
+++ resolved
@@ -110,11 +110,7 @@
       filter_args = []
       keyword_args = nil
       unparsed_args.each do |a|
-<<<<<<< HEAD
-        if matches = a.match(JUST_TAG_ATTRIBUTES)
-=======
-        if (matches = a.match(JustTagAttributes))
->>>>>>> b667bcb4
+        if (matches = a.match(JUST_TAG_ATTRIBUTES))
           keyword_args ||= {}
           keyword_args[matches[1]] = Expression.parse(matches[2])
         else
