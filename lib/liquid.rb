# frozen_string_literal: true

# Copyright (c) 2005 Tobias Luetke
#
# Permission is hereby granted, free of charge, to any person obtaining
# a copy of this software and associated documentation files (the
# "Software"), to deal in the Software without restriction, including
# without limitation the rights to use, copy, modify, merge, publish,
# distribute, sublicense, and/or sell copies of the Software, and to
# permit persons to whom the Software is furnished to do so, subject to
# the following conditions:
#
# The above copyright notice and this permission notice shall be
# included in all copies or substantial portions of the Software.
#
# THE SOFTWARE IS PROVIDED "AS IS", WITHOUT WARRANTY OF ANY KIND,
# EXPRESS OR IMPLIED, INCLUDING BUT NOT LIMITED TO THE WARRANTIES OF
# MERCHANTABILITY, FITNESS FOR A PARTICULAR PURPOSE AND
# NONINFRINGEMENT. IN NO EVENT SHALL THE AUTHORS OR COPYRIGHT HOLDERS BE
# LIABLE FOR ANY CLAIM, DAMAGES OR OTHER LIABILITY, WHETHER IN AN ACTION
# OF CONTRACT, TORT OR OTHERWISE, ARISING FROM, OUT OF OR IN CONNECTION
# WITH THE SOFTWARE OR THE USE OR OTHER DEALINGS IN THE SOFTWARE.

module Liquid
  FILTER_SEPARATOR             = /\|/
  ARGUMENT_SEPARATOR           = ','
  FILTER_ARGUMENT_SEPARATOR    = ':'
  VARIABLE_ATTRIBUTE_SEPARATOR = '.'
  WHITESPACE_CONTROL           = '-'
  TAG_START                    = /\{\%/
  TAG_END                      = /\%\}/
  VARIABLE_SIGNATURE           = /\(?[\w\-\.\[\]]\)?/
  VARIABLE_SEGMENT             = /[\w\-]/
  VARIABLE_START               = /\{\{/
  VARIABLE_END                 = /\}\}/
  VARIABLE_INCOMPLETE_END      = /\}\}?/
  QUOTED_STRING                = /"[^"]*"|'[^']*'/
  QUOTED_FRAGMENT              = /#{QUOTED_STRING}|(?:[^\s,\|'"]|#{QUOTED_STRING})+/o
  TAG_ATTRIBUTES               = /(\w+)\s*\:\s*(#{QUOTED_FRAGMENT})/o
  ANY_STARTING_TAG             = /#{TAG_START}|#{VARIABLE_START}/o
  PARTIAL_TEMPLATE_PARSER      = /#{TAG_START}.*?#{TAG_END}|#{VARIABLE_START}.*?#{VARIABLE_INCOMPLETE_END}/om
  TEMPLATE_PARSER              = /(#{PARTIAL_TEMPLATE_PARSER}|#{ANY_STARTING_TAG})/om
  VARIABLE_PARSER              = /\[[^\]]+\]|#{VARIABLE_SEGMENT}+\??/o

  singleton_class.send(:attr_accessor, :cache_classes)
  self.cache_classes = true
end

require "liquid/version"
require 'liquid/parse_tree_visitor'
require 'liquid/lexer'
require 'liquid/parser'
require 'liquid/i18n'
require 'liquid/drop'
require 'liquid/tablerowloop_drop'
require 'liquid/forloop_drop'
require 'liquid/extensions'
require 'liquid/errors'
require 'liquid/interrupts'
require 'liquid/strainer'
require 'liquid/expression'
require 'liquid/context'
require 'liquid/parser_switching'
require 'liquid/tag'
require 'liquid/block'
require 'liquid/block_body'
require 'liquid/document'
require 'liquid/variable'
require 'liquid/variable_lookup'
require 'liquid/range_lookup'
require 'liquid/file_system'
require 'liquid/resource_limits'
require 'liquid/template'
require 'liquid/standardfilters'
require 'liquid/condition'
require 'liquid/utils'
require 'liquid/tokenizer'
require 'liquid/parse_context'
require 'liquid/partial_cache'
require 'liquid/usage'
require 'liquid/register'
require 'liquid/static_registers'

# Load all the tags of the standard library
#
Dir["#{__dir__}/liquid/tags/*.rb"].each { |f| require f }
<<<<<<< HEAD

require 'liquid/legacy'
=======
Dir["#{__dir__}/liquid/registers/*.rb"].each { |f| require f }
>>>>>>> 1aa7d3d2
<|MERGE_RESOLUTION|>--- conflicted
+++ resolved
@@ -84,9 +84,6 @@
 # Load all the tags of the standard library
 #
 Dir["#{__dir__}/liquid/tags/*.rb"].each { |f| require f }
-<<<<<<< HEAD
+Dir["#{__dir__}/liquid/registers/*.rb"].each { |f| require f }
 
-require 'liquid/legacy'
-=======
-Dir["#{__dir__}/liquid/registers/*.rb"].each { |f| require f }
->>>>>>> 1aa7d3d2
+require 'liquid/legacy'