# Copyright (c) 2005 Tobias Luetke
#
# Permission is hereby granted, free of charge, to any person obtaining
# a copy of this software and associated documentation files (the
# "Software"), to deal in the Software without restriction, including
# without limitation the rights to use, copy, modify, merge, publish,
# distribute, sublicense, and/or sell copies of the Software, and to
# permit persons to whom the Software is furnished to do so, subject to
# the following conditions:
#
# The above copyright notice and this permission notice shall be
# included in all copies or substantial portions of the Software.
#
# THE SOFTWARE IS PROVIDED "AS IS", WITHOUT WARRANTY OF ANY KIND,
# EXPRESS OR IMPLIED, INCLUDING BUT NOT LIMITED TO THE WARRANTIES OF
# MERCHANTABILITY, FITNESS FOR A PARTICULAR PURPOSE AND
# NONINFRINGEMENT. IN NO EVENT SHALL THE AUTHORS OR COPYRIGHT HOLDERS BE
# LIABLE FOR ANY CLAIM, DAMAGES OR OTHER LIABILITY, WHETHER IN AN ACTION
# OF CONTRACT, TORT OR OTHERWISE, ARISING FROM, OUT OF OR IN CONNECTION
# WITH THE SOFTWARE OR THE USE OR OTHER DEALINGS IN THE SOFTWARE.

$LOAD_PATH.unshift(File.dirname(__FILE__))

module Liquid
<<<<<<< HEAD
  FilterSeparator             = /\|/
=======
  FilterSeparator              = /\|/
>>>>>>> 36860eab
  ArgumentSeparator           = ','
  FilterArgumentSeparator     = ':'
  VariableAttributeSeparator  = '.'
  TagStart                    = /\{\%/
  TagEnd                      = /\%\}/
  VariableSignature           = /\(?[\w\-\.\[\]]\)?/
  VariableSegment             = /[\w\-]\??/
  VariableStart               = /\{\{/
  VariableEnd                 = /\}\}/
  VariableIncompleteEnd       = /\}\}?/
  QuotedFragment              = /"[^"]+"|'[^']+'|[^\s,\|]+/
  StrictQuotedFragment        = /"[^"]+"|'[^']+'|[^\s,\|,\:,\,]+/
  FirstFilterArgument         = /#{FilterArgumentSeparator}(?:#{StrictQuotedFragment})/
  OtherFilterArgument         = /#{ArgumentSeparator}(?:#{StrictQuotedFragment})/
  SpacelessFilter             = /#{FilterSeparator}(?:#{StrictQuotedFragment})(?:#{FirstFilterArgument}(?:#{OtherFilterArgument})*)?/
  Expression                  = /(?:#{QuotedFragment}(?:#{SpacelessFilter})*)/
  TagAttributes               = /(\w+)\s*\:\s*(#{QuotedFragment})/
  AnyStartingTag              = /\{\{|\{\%/
  PartialTemplateParser       = /#{TagStart}.*?#{TagEnd}|#{VariableStart}.*?#{VariableIncompleteEnd}/
  TemplateParser              = /(#{PartialTemplateParser}|#{AnyStartingTag})/
  VariableParser              = /\[[^\]]+\]|#{VariableSegment}+/
end

require 'liquid/drop'
require 'liquid/extensions'
require 'liquid/errors'
require 'liquid/strainer'
require 'liquid/context'
require 'liquid/tag'
require 'liquid/block'
require 'liquid/document'
require 'liquid/variable'
require 'liquid/file_system'
require 'liquid/template'
require 'liquid/htmltags'
require 'liquid/standardfilters'
require 'liquid/condition'
require 'liquid/module_ex'

# Load all the tags of the standard library
#
Dir[File.dirname(__FILE__) + '/liquid/tags/*.rb'].each { |f| require f }<|MERGE_RESOLUTION|>--- conflicted
+++ resolved
@@ -22,11 +22,7 @@
 $LOAD_PATH.unshift(File.dirname(__FILE__))
 
 module Liquid
-<<<<<<< HEAD
   FilterSeparator             = /\|/
-=======
-  FilterSeparator              = /\|/
->>>>>>> 36860eab
   ArgumentSeparator           = ','
   FilterArgumentSeparator     = ':'
   VariableAttributeSeparator  = '.'
