--- conflicted
+++ resolved
@@ -22,42 +22,24 @@
 $LOAD_PATH.unshift(File.dirname(__FILE__))
 
 module Liquid
-  
-  # Basic apperence:
-                                   
-  # Tags {% look like this %}
-  TagStart                    = /\{%/
-  TagEnd                      = /%\}/
-  
-  # Variables {{look}} like {{this}}
-  VariableStart               = /\{\{/
-  VariableEnd                 = /\}\}/
-  
-  # Arguments are passed {% like: this %}
-  FilterArgumentSeparator     = ':'     
-  
-  # Hashes are separated {{ like.this }}
-  VariableAttributeSeparator  = '.'   
-  
-  # Filters are piped in {{ like | this }}
-  FilterSeparator             = /\|/     
-  
-  # Muliple arguments are {% separated: like, this %}
+  FilterSeparator             = /\|/
   ArgumentSeparator           = ','
-                                                     
-                                                     
-  # Lexical parsing regexped go below.
+  FilterArgumentSeparator     = ':'
+  VariableAttributeSeparator  = '.'
+  TagStart                    = /\{\%/
+  TagEnd                      = /\%\}/
   VariableSignature           = /\(?[\w\-\.\[\]]\)?/
-<<<<<<< HEAD
-  VariableSegment             = /[\w\-]\??/
-=======
   VariableSegment             = /[\w\-]/
   VariableStart               = /\{\{/
   VariableEnd                 = /\}\}/
->>>>>>> 37e913f7
   VariableIncompleteEnd       = /\}\}?/
   QuotedString                = /"[^"]+"|'[^']+'/
-  QuotedFragment              = /#{QuotedString}|(?:[^\s,\|'"]|#{QuotedString})+/  
+  QuotedFragment              = /#{QuotedString}|(?:[^\s,\|'"]|#{QuotedString})+/
+  StrictQuotedFragment        = /"[^"]+"|'[^']+'|[^\s,\|,\:,\,]+/
+  FirstFilterArgument         = /#{FilterArgumentSeparator}(?:#{StrictQuotedFragment})/
+  OtherFilterArgument         = /#{ArgumentSeparator}(?:#{StrictQuotedFragment})/
+  SpacelessFilter             = /#{FilterSeparator}(?:#{StrictQuotedFragment})(?:#{FirstFilterArgument}(?:#{OtherFilterArgument})*)?/
+  Expression                  = /(?:#{QuotedFragment}(?:#{SpacelessFilter})*)/
   TagAttributes               = /(\w+)\s*\:\s*(#{QuotedFragment})/
   AnyStartingTag              = /\{\{|\{\%/
   PartialTemplateParser       = /#{TagStart}.*?#{TagEnd}|#{VariableStart}.*?#{VariableIncompleteEnd}/
