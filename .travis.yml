language: ruby

rvm:
  - 2.4
  - 2.5
<<<<<<< HEAD
  - 2.6
  - 2.7
  - ruby-head
  - jruby-head
  - truffleruby
=======
  - &latest_ruby 2.6
  - ruby-head
  - jruby-head
#  - rbx-2

addons:
  apt:
    packages:
    - libgmp3-dev
>>>>>>> 0ce8aef2

matrix:
  include:
    - rvm: *latest_ruby
      script: bundle exec rake memory_profile:run
      name: Profiling Memory Usage
  allow_failures:
    - rvm: ruby-head
    - rvm: jruby-head
    - rvm: truffleruby

cache: bundler

script: bundle exec rake

notifications:
  disable: true<|MERGE_RESOLUTION|>--- conflicted
+++ resolved
@@ -3,23 +3,12 @@
 rvm:
   - 2.4
   - 2.5
-<<<<<<< HEAD
-  - 2.6
+  - &latest_ruby 2.6
   - 2.7
   - ruby-head
   - jruby-head
   - truffleruby
-=======
-  - &latest_ruby 2.6
-  - ruby-head
-  - jruby-head
-#  - rbx-2
 
-addons:
-  apt:
-    packages:
-    - libgmp3-dev
->>>>>>> 0ce8aef2
 
 matrix:
   include:
