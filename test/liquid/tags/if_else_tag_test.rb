require 'test_helper'

class IfElseTagTest < Test::Unit::TestCase
  include Liquid

  def test_if
    assert_template_result('  ',' {% if false %} this text should not go into the output {% endif %} ')
    assert_template_result('  this text should go into the output  ',
                           ' {% if true %} this text should go into the output {% endif %} ')
    assert_template_result('  you rock ?','{% if false %} you suck {% endif %} {% if true %} you rock {% endif %}?')
  end

  def test_if_else
    assert_template_result(' YES ','{% if false %} NO {% else %} YES {% endif %}')
    assert_template_result(' YES ','{% if true %} YES {% else %} NO {% endif %}')
    assert_template_result(' YES ','{% if "foo" %} YES {% else %} NO {% endif %}')
  end

  def test_if_boolean
    assert_template_result(' YES ','{% if var %} YES {% endif %}', 'var' => true)
  end

  def test_if_or
    assert_template_result(' YES ','{% if a or b %} YES {% endif %}', 'a' => true, 'b' => true)
    assert_template_result(' YES ','{% if a or b %} YES {% endif %}', 'a' => true, 'b' => false)
    assert_template_result(' YES ','{% if a or b %} YES {% endif %}', 'a' => false, 'b' => true)
    assert_template_result('',     '{% if a or b %} YES {% endif %}', 'a' => false, 'b' => false)

    assert_template_result(' YES ','{% if a or b or c %} YES {% endif %}', 'a' => false, 'b' => false, 'c' => true)
    assert_template_result('',     '{% if a or b or c %} YES {% endif %}', 'a' => false, 'b' => false, 'c' => false)
  end

  def test_if_or_with_operators
    assert_template_result(' YES ','{% if a == true or b == true %} YES {% endif %}', 'a' => true, 'b' => true)
    assert_template_result(' YES ','{% if a == true or b == false %} YES {% endif %}', 'a' => true, 'b' => true)
    assert_template_result('','{% if a == false or b == false %} YES {% endif %}', 'a' => true, 'b' => true)
  end

  def test_comparison_of_strings_containing_and_or_or
    assert_nothing_raised do
      awful_markup = "a == 'and' and b == 'or' and c == 'foo and bar' and d == 'bar or baz' and e == 'foo' and foo and bar"
      assigns = {'a' => 'and', 'b' => 'or', 'c' => 'foo and bar', 'd' => 'bar or baz', 'e' => 'foo', 'foo' => true, 'bar' => true}
      assert_template_result(' YES ',"{% if #{awful_markup} %} YES {% endif %}", assigns)
    end
  end

  def test_comparison_of_expressions_starting_with_and_or_or
    assigns = {'order' => {'items_count' => 0}, 'android' => {'name' => 'Roy'}}
    assert_nothing_raised do
      assert_template_result( "YES",
                              "{% if android.name == 'Roy' %}YES{% endif %}",
                              assigns)
    end
    assert_nothing_raised do
      assert_template_result( "YES",
                              "{% if order.items_count == 0 %}YES{% endif %}",
                              assigns)
    end
  end

  def test_if_and
    assert_template_result(' YES ','{% if true and true %} YES {% endif %}')
    assert_template_result('','{% if false and true %} YES {% endif %}')
    assert_template_result('','{% if false and true %} YES {% endif %}')
  end


  def test_hash_miss_generates_false
    assert_template_result('','{% if foo.bar %} NO {% endif %}', 'foo' => {})
  end

  def test_if_from_variable
    assert_template_result('','{% if var %} NO {% endif %}', 'var' => false)
    assert_template_result('','{% if var %} NO {% endif %}', 'var' => nil)
    assert_template_result('','{% if foo.bar %} NO {% endif %}', 'foo' => {'bar' => false})
    assert_template_result('','{% if foo.bar %} NO {% endif %}', 'foo' => {})
    assert_template_result('','{% if foo.bar %} NO {% endif %}', 'foo' => nil)
    assert_template_result('','{% if foo.bar %} NO {% endif %}', 'foo' => true)

    assert_template_result(' YES ','{% if var %} YES {% endif %}', 'var' => "text")
    assert_template_result(' YES ','{% if var %} YES {% endif %}', 'var' => true)
    assert_template_result(' YES ','{% if var %} YES {% endif %}', 'var' => 1)
    assert_template_result(' YES ','{% if var %} YES {% endif %}', 'var' => {})
    assert_template_result(' YES ','{% if var %} YES {% endif %}', 'var' => [])
    assert_template_result(' YES ','{% if "foo" %} YES {% endif %}')
    assert_template_result(' YES ','{% if foo.bar %} YES {% endif %}', 'foo' => {'bar' => true})
    assert_template_result(' YES ','{% if foo.bar %} YES {% endif %}', 'foo' => {'bar' => "text"})
    assert_template_result(' YES ','{% if foo.bar %} YES {% endif %}', 'foo' => {'bar' => 1 })
    assert_template_result(' YES ','{% if foo.bar %} YES {% endif %}', 'foo' => {'bar' => {} })
    assert_template_result(' YES ','{% if foo.bar %} YES {% endif %}', 'foo' => {'bar' => [] })

    assert_template_result(' YES ','{% if var %} NO {% else %} YES {% endif %}', 'var' => false)
    assert_template_result(' YES ','{% if var %} NO {% else %} YES {% endif %}', 'var' => nil)
    assert_template_result(' YES ','{% if var %} YES {% else %} NO {% endif %}', 'var' => true)
    assert_template_result(' YES ','{% if "foo" %} YES {% else %} NO {% endif %}', 'var' => "text")

    assert_template_result(' YES ','{% if foo.bar %} NO {% else %} YES {% endif %}', 'foo' => {'bar' => false})
    assert_template_result(' YES ','{% if foo.bar %} YES {% else %} NO {% endif %}', 'foo' => {'bar' => true})
    assert_template_result(' YES ','{% if foo.bar %} YES {% else %} NO {% endif %}', 'foo' => {'bar' => "text"})
    assert_template_result(' YES ','{% if foo.bar %} NO {% else %} YES {% endif %}', 'foo' => {'notbar' => true})
    assert_template_result(' YES ','{% if foo.bar %} NO {% else %} YES {% endif %}', 'foo' => {})
    assert_template_result(' YES ','{% if foo.bar %} NO {% else %} YES {% endif %}', 'notfoo' => {'bar' => true})
  end

  def test_nested_if
    assert_template_result('', '{% if false %}{% if false %} NO {% endif %}{% endif %}')
    assert_template_result('', '{% if false %}{% if true %} NO {% endif %}{% endif %}')
    assert_template_result('', '{% if true %}{% if false %} NO {% endif %}{% endif %}')
    assert_template_result(' YES ', '{% if true %}{% if true %} YES {% endif %}{% endif %}')

    assert_template_result(' YES ', '{% if true %}{% if true %} YES {% else %} NO {% endif %}{% else %} NO {% endif %}')
    assert_template_result(' YES ', '{% if true %}{% if false %} NO {% else %} YES {% endif %}{% else %} NO {% endif %}')
    assert_template_result(' YES ', '{% if false %}{% if true %} NO {% else %} NONO {% endif %}{% else %} YES {% endif %}')

  end

  def test_comparisons_on_null
    assert_template_result('','{% if null < 10 %} NO {% endif %}')
    assert_template_result('','{% if null <= 10 %} NO {% endif %}')
    assert_template_result('','{% if null >= 10 %} NO {% endif %}')
    assert_template_result('','{% if null > 10 %} NO {% endif %}')

    assert_template_result('','{% if 10 < null %} NO {% endif %}')
    assert_template_result('','{% if 10 <= null %} NO {% endif %}')
    assert_template_result('','{% if 10 >= null %} NO {% endif %}')
    assert_template_result('','{% if 10 > null %} NO {% endif %}')
  end

  def test_else_if
    assert_template_result('0','{% if 0 == 0 %}0{% elsif 1 == 1%}1{% else %}2{% endif %}')
    assert_template_result('1','{% if 0 != 0 %}0{% elsif 1 == 1%}1{% else %}2{% endif %}')
    assert_template_result('2','{% if 0 != 0 %}0{% elsif 1 != 1%}1{% else %}2{% endif %}')

    assert_template_result('elsif','{% if false %}if{% elsif true %}elsif{% endif %}')
  end

  def test_syntax_error_no_variable
    assert_raise(SyntaxError){ assert_template_result('', '{% if jerry == 1 %}')}
  end

  def test_syntax_error_no_expression
    assert_raise(SyntaxError) { assert_template_result('', '{% if %}') }
  end

  def test_if_with_custom_condition
    Condition.operators['contains'] = :[]

    assert_template_result('yes', %({% if 'bob' contains 'o' %}yes{% endif %}))
    assert_template_result('no', %({% if 'bob' contains 'f' %}yes{% else %}no{% endif %}))
  ensure
    Condition.operators.delete 'contains'
  end

  def test_operators_are_ignored_unless_isolated
    Condition.operators['contains'] = :[]

    assert_template_result('yes',
                           %({% if 'gnomeslab-and-or-liquid' contains 'gnomeslab-and-or-liquid' %}yes{% endif %}))
  end

<<<<<<< HEAD
  def test_if_nodelist
    template = Liquid::Template.parse('{% if true %}IF{% else %}ELSE{% endif %}')
    assert_equal ['IF', 'ELSE'], template.root.nodelist[0].nodelist
=======
  def test_operators_are_whitelisted
    assert_raise(SyntaxError) do
      assert_template_result('', %({% if 1 or throw or or 1 %}yes{% endif %}))
    end
>>>>>>> 17dae407
  end
end # IfElseTest<|MERGE_RESOLUTION|>--- conflicted
+++ resolved
@@ -158,15 +158,14 @@
                            %({% if 'gnomeslab-and-or-liquid' contains 'gnomeslab-and-or-liquid' %}yes{% endif %}))
   end
 
-<<<<<<< HEAD
   def test_if_nodelist
     template = Liquid::Template.parse('{% if true %}IF{% else %}ELSE{% endif %}')
     assert_equal ['IF', 'ELSE'], template.root.nodelist[0].nodelist
-=======
+  end
+
   def test_operators_are_whitelisted
     assert_raise(SyntaxError) do
       assert_template_result('', %({% if 1 or throw or or 1 %}yes{% endif %}))
     end
->>>>>>> 17dae407
   end
 end # IfElseTest