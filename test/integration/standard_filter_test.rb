--- conflicted
+++ resolved
@@ -198,17 +198,15 @@
     assert_equal [{ "a" => 1 }, { "a" => 2 }, { "a" => 3 }, { "a" => 4 }], @filters.sort([{ "a" => 4 }, { "a" => 3 }, { "a" => 1 }, { "a" => 2 }], "a")
   end
 
-<<<<<<< HEAD
   def test_sort_numeric
     assert_equal ['1', '2', '3', '10'], @filters.sort_numeric(['10', '3', '2', '1'])
-
     assert_equal [{ "a" => '1' }, { "a" => '2' }, { "a" => '3' }, { "a" => '10' }],
       @filters.sort_numeric([{ "a" => '10' }, { "a" => '3' }, { "a" => '1' }, { "a" => '2' }], "a")
-=======
+  end  
+    
   def test_sort_with_nils
     assert_equal [1, 2, 3, 4, nil], @filters.sort([nil, 4, 3, 2, 1])
     assert_equal [{ "a" => 1 }, { "a" => 2 }, { "a" => 3 }, { "a" => 4 }, {}], @filters.sort([{ "a" => 4 }, { "a" => 3 }, {}, { "a" => 1 }, { "a" => 2 }], "a")
->>>>>>> 1aa7d3d2
   end
 
   def test_sort_when_property_is_sometimes_missing_puts_nils_last
@@ -300,10 +298,10 @@
     assert_equal [], @filters.sort_natural([], "a")
   end
 
-<<<<<<< HEAD
   def test_sort_numeric_empty_array
     assert_equal [], @filters.sort_numeric([], "a")
-=======
+  end
+  
   def test_sort_natural_invalid_property
     foo = [
       [1],
@@ -314,7 +312,6 @@
     assert_raises Liquid::ArgumentError do
       @filters.sort_natural(foo, "bar")
     end
->>>>>>> 1aa7d3d2
   end
 
   def test_legacy_sort_hash
