# Liquid Version History

## 3.0.0 / not yet released / branch "master"

* ...
<<<<<<< HEAD
* Properly set context rethrow_errors on render! #349 [Thierry Joyal, tjoyal]
=======
* Add error messages for missing variables when :strict, see #352 [Daniel Gaiottino]
>>>>>>> 2bac6267
* Fix broken rendering of variables which are equal to false, see #345 [Florian Weingarten, fw42]
* Remove ActionView template handler [Dylan Thacker-Smith, dylanahsmith]
* Freeze lots of string literals for new Ruby 2.1 optimization, see #297 [Florian Weingarten, fw42]
* Allow newlines in tags and variables, see #324 [Dylan Thacker-Smith, dylanahsmith]
* Tag#parse is called after initialize, which now takes options instead of tokens as the 3rd argument. See #321 [Dylan Thacker-Smith, dylanahsmith]
* Raise `Liquid::ArgumentError` instead of `::ArgumentError` when filter has wrong number of arguments #309 [Bogdan Gusiev, bogdan]
* Add a to_s default for liquid drops, see #306 [Adam Doeler, releod]
* Add strip, lstrip, and rstrip to standard filters [Florian Weingarten, fw42]
* Make if, for & case tags return complete and consistent nodelists, see #250 [Nick Jones, dntj]
* Prevent arbitrary method invocation on condition objects, see #274 [Dylan Thacker-Smith, dylanahsmith]
* Don't call to_sym when creating conditions for security reasons, see #273 [Bouke van der Bijl, bouk]
* Fix resource counting bug with respond_to?(:length), see #263 [Florian Weingarten, fw42]
* Allow specifying custom patterns for template filenames, see #284 [Andrei Gladkyi, agladkyi]
* Allow drops to optimize loading a slice of elements, see #282 [Tom Burns, boourns]
* Support for passing variables to snippets in subdirs, see #271 [Joost Hietbrink, joost]
* Add a class cache to avoid runtime extend calls, see #249 [James Tucker, raggi]
* Remove some legacy Ruby 1.8 compatibility code, see #276 [Florian Weingarten, fw42]
* Add default filter to standard filters, see #267 [Derrick Reimer, djreimer]
* Add optional strict parsing and warn parsing, see #235 [Tristan Hume, trishume]
* Add I18n syntax error translation, see #241 [Simon Hørup Eskildsen, Sirupsen]
* Make sort filter work on enumerable drops, see #239 [Florian Weingarten, fw42]
* Fix clashing method names in enumerable drops, see #238 [Florian Weingarten, fw42]
* Make map filter work on enumerable drops, see #233 [Florian Weingarten, fw42]
* Improved whitespace stripping for blank blocks, related to #216 [Florian Weingarten, fw42]

## 2.6.0 / 2013-11-25 / branch "2.6-stable"

IMPORTANT: Liquid 2.6 is going to be the last version of Liquid which maintains explicit Ruby 1.8 compatability.
The following releases will only be tested against Ruby 1.9 and Ruby 2.0 and are likely to break on Ruby 1.8.

* Bugfix for #106: fix example servlet [gnowoel]
* Bugfix for #97: strip_html filter supports multi-line tags [Jo Liss, joliss]
* Bugfix for #114: strip_html filter supports style tags [James Allardice, jamesallardice]
* Bugfix for #117: 'now' support for date filter in Ruby 1.9 [Notre Dame Webgroup, ndwebgroup]
* Bugfix for #166: truncate filter on UTF-8 strings with Ruby 1.8 [Florian Weingarten, fw42]
* Bugfix for #204: 'raw' parsing bug [Florian Weingarten, fw42]
* Bugfix for #150: 'for' parsing bug [Peter Schröder, phoet]
* Bugfix for #126: Strip CRLF in strip_newline [Peter Schröder, phoet]
* Bugfix for #174, "can't convert Fixnum into String" for "replace" [wǒ_is神仙, jsw0528]
* Allow a Liquid::Drop to be passed into Template#render [Daniel Huckstep, darkhelmet]
* Resource limits [Florian Weingarten, fw42]
* Add reverse filter [Jay Strybis, unreal]
* Add utf-8 support
* Use array instead of Hash to keep the registered filters [Tasos Stathopoulos, astathopoulos]
* Cache tokenized partial templates [Tom Burns, boourns]
* Avoid warnings in Ruby 1.9.3 [Marcus Stollsteimer, stomar]
* Better documentation for 'include' tag (closes #163) [Peter Schröder, phoet]
* Use of BigDecimal on filters to have better precision (closes #155) [Arthur Nogueira Neves, arthurnn]

## 2.5.4 / 2013-11-11 / branch "2.5-stable"

* Fix "can't convert Fixnum into String" for "replace", see #173, [wǒ_is神仙, jsw0528]

## 2.5.3 / 2013-10-09

* #232, #234, #237: Fix map filter bugs [Florian Weingarten, fw42]

## 2.5.2 / 2013-09-03 / deleted

Yanked from rubygems, as it contained too many changes that broke compatibility. Those changes will be on following major releases.

## 2.5.1 / 2013-07-24

* #230: Fix security issue with map filter, Use invoke_drop in map filter [Florian Weingarten, fw42]

## 2.5.0 / 2013-03-06

* Prevent Object methods from being called on drops
* Avoid symbol injection from liquid
* Added break and continue statements
* Fix filter parser for args without space separators
* Add support for filter keyword arguments


## 2.4.0 / 2012-08-03

* Performance improvements
* Allow filters in `assign`
* Add `modulo` filter
* Ruby 1.8, 1.9, and Rubinius compatibility fixes
* Add support for `quoted['references']` in `tablerow`
* Add support for Enumerable to `tablerow`
* `strip_html` filter removes html comments


## 2.3.0 / 2011-10-16

* Several speed/memory improvements
* Numerous bug fixes
* Added support for MRI 1.9, Rubinius, and JRuby
* Added support for integer drop parameters
* Added epoch support to `date` filter
* New `raw` tag that suppresses parsing
* Added `else` option to `for` tag
* New `increment` tag
* New `split` filter


## 2.2.1 / 2010-08-23

* Added support for literal tags


## 2.2.0 / 2010-08-22

* Compatible with Ruby 1.8.7, 1.9.1 and 1.9.2-p0
* Merged some changed made by the community


## 1.9.0 / 2008-03-04

* Fixed gem install rake task
* Improve Error encapsulation in liquid by maintaining a own set of exceptions instead of relying on ruby build ins


## Before 1.9.0

* Added If with or / and expressions
* Implemented .to_liquid for all objects which can be passed to liquid like Strings Arrays Hashes Numerics and Booleans. To export new objects to liquid just implement .to_liquid on them and return objects which themselves have .to_liquid methods.
* Added more tags to standard library
* Added include tag ( like partials in rails )
* [...] Gazillion of detail improvements
* Added strainers as filter hosts for better security [Tobias Luetke]
* Fixed that rails integration would call filter with the wrong "self" [Michael Geary]
* Fixed bad error reporting when a filter called a method which doesn't exist. Liquid told you that it couldn't find the filter which was obviously misleading [Tobias Luetke]
* Removed count helper from standard lib. use size [Tobias Luetke]
* Fixed bug with string filter parameters failing to tolerate commas in strings. [Paul Hammond]
* Improved filter parameters. Filter parameters are now context sensitive; Types are resolved according to the rules of the context. Multiple parameters are now separated by the Liquid::ArgumentSeparator: , by default [Paul Hammond]
    {{ 'Typo' | link_to: 'http://typo.leetsoft.com', 'Typo - a modern weblog engine' }}
* Added Liquid::Drop. A base class which you can use for exporting proxy objects to liquid which can acquire more data when used in liquid. [Tobias Luetke]

  class ProductDrop < Liquid::Drop
    def top_sales
       Shop.current.products.find(:all, :order => 'sales', :limit => 10 )
    end
  end
  t = Liquid::Template.parse( ' {% for product in product.top_sales %} {{ product.name }} {% endfor %} '  )
  t.render('product' => ProductDrop.new )
* Added filter parameters support. Example: {{ date | format_date: "%Y" }} [Paul Hammond]<|MERGE_RESOLUTION|>--- conflicted
+++ resolved
@@ -3,11 +3,8 @@
 ## 3.0.0 / not yet released / branch "master"
 
 * ...
-<<<<<<< HEAD
+* Add error messages for missing variables when :strict, see #352 [Daniel Gaiottino]
 * Properly set context rethrow_errors on render! #349 [Thierry Joyal, tjoyal]
-=======
-* Add error messages for missing variables when :strict, see #352 [Daniel Gaiottino]
->>>>>>> 2bac6267
 * Fix broken rendering of variables which are equal to false, see #345 [Florian Weingarten, fw42]
 * Remove ActionView template handler [Dylan Thacker-Smith, dylanahsmith]
 * Freeze lots of string literals for new Ruby 2.1 optimization, see #297 [Florian Weingarten, fw42]
